--- conflicted
+++ resolved
@@ -1,11 +1,6 @@
 //! This file contains interactions with `web_sys`.
-<<<<<<< HEAD
-use crate::dom_types::{El, Node, Text, View};
-use crate::{dom_types, App};
-=======
 use crate::dom_types;
 use crate::dom_types::{El, Node, Text};
->>>>>>> d82d7322
 
 use wasm_bindgen::JsCast;
 use web_sys::Document;
@@ -204,14 +199,7 @@
 
 /// Similar to `attach_el_and_children`, but without attaching the elemnt. Useful for
 /// patching, where we want to insert the element at a specific place.
-<<<<<<< HEAD
-pub fn attach_children<Ms, Mdl, ElC: View<Ms>>(
-    el_vdom: &mut El<Ms>,
-    app: &App<Ms, Mdl, ElC>, // To avoid inferring type for Mdl.
-) {
-=======
 pub fn attach_children<Ms>(el_vdom: &mut El<Ms>) {
->>>>>>> d82d7322
     let el_ws = el_vdom
         .node_ws
         .as_ref()
@@ -220,13 +208,8 @@
     for child in &mut el_vdom.children {
         match child {
             // Raise the active level once per recursion.
-<<<<<<< HEAD
-            Node::Element(child_el) => attach_el_and_children(child_el, el_ws, app),
+            Node::Element(child_el) => attach_el_and_children(child_el, el_ws),
             Node::Text(child_text) => attach_text_node(child_text, el_ws),
-=======
-            Node::Element(child_el) => attach_el_and_children(child_el, &el_ws),
-            Node::Text(child_text) => attach_text_node(child_text, &el_ws),
->>>>>>> d82d7322
             Node::Empty => (),
         }
     }
@@ -235,15 +218,7 @@
 /// Attaches the element, and all children, recursively. Only run this when creating a fresh vdom node, since
 /// it performs a rerender of the el and all children; eg a potentially-expensive op.
 /// This is where rendering occurs.
-<<<<<<< HEAD
-pub fn attach_el_and_children<Ms, Mdl, ElC: View<Ms>>(
-    el_vdom: &mut El<Ms>,
-    parent: &web_sys::Node,
-    app: &App<Ms, Mdl, ElC>, // To avoid inferring type for Mdl.
-) {
-=======
 pub fn attach_el_and_children<Ms>(el_vdom: &mut El<Ms>, parent: &web_sys::Node) {
->>>>>>> d82d7322
     // No parent means we're operating on the top-level element; append it to the main div.
     // This is how we call this function externally, ie not through recursion.
 
@@ -266,13 +241,8 @@
     for child in &mut el_vdom.children {
         match child {
             // Raise the active level once per recursion.
-<<<<<<< HEAD
-            Node::Element(child_el) => attach_el_and_children(child_el, el_ws, app),
+            Node::Element(child_el) => attach_el_and_children(child_el, el_ws),
             Node::Text(child_text) => attach_text_node(child_text, el_ws),
-=======
-            Node::Element(child_el) => attach_el_and_children(child_el, &el_ws),
-            Node::Text(child_text) => attach_text_node(child_text, &el_ws),
->>>>>>> d82d7322
             Node::Empty => (),
         }
     }
